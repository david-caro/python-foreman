#!/usr/bin/env python
"""
This module provides access to the API of a foreman server
"""
import re
import json
import copy
import types
import pprint
import logging
import os.path
import pkgutil
import glob

import requests

try:
    import foreman_plugins
    PKG_PATH = os.path.dirname(foreman_plugins.__file__)
    PLUGINS = [name for _, name, _ in pkgutil.iter_modules([PKG_PATH])]
except ImportError:
    PLUGINS = []


if requests.__version__.split('.', 1)[0] == '0':
    OLD_REQ = True
else:
    OLD_REQ = False


def try_int(what):
    try:
        return int(what)
    except ValueError:
        return what


def parse_version(version_string):
    """
    :param version_string: Version string to parse, like '1.2.3'

    Passing to int as many of the elements as possible to support comparing
    ints of different number of chars (2<10 but '2'>'10'). So we just accept
    that any element with chars will be considered lesser to any int element.
    """
    return tuple(
        try_int(token)
        for token in version_string.replace('-', '.', 1).split('.')
    )


def res_to_str(res):
    """
    :param res: :class:`requests.Response` object

    Parse the given request and generate an informative string from it
    """
    if 'Authorization' in res.request.headers:
        res.request.headers['Authorization'] = "*****"
    return """
####################################
url = %s
headers = %s
-------- data sent -----------------
%s
------------------------------------
@@@@@ response @@@@@@@@@@@@@@@@
headers = %s
code = %d
reason = %s
--------- data received ------------
%s
------------------------------------
####################################
""" % (res.url,
       str(res.request.headers),
       OLD_REQ and res.request.data or res.request.body,
       res.headers,
       res.status_code,
       res.reason,
       res.text)


class ForemanException(Exception):
    def __init__(self, res, msg):
        """
        This exception wraps an error message and let's the caller to get the
        :class:`requests.Response` that failed
        """
        Exception.__init__(self, msg)
        self.res = res


class ObjectNotFound(ForemanException):
    pass


class Unacceptable(ForemanException):
    pass


class ForemanVersionException(Exception):
    pass


class MethodAPIDescription(object):
    exclude_html_reg = re.compile('</?[^>/]+/?>')
    resource_pattern = re.compile(r'^/api(/v[12])?/(?P<resource>\w+).*')

    def __init__(self, resource, method, api):
        self._method = copy.deepcopy(method)
        self._api = copy.deepcopy(api)
        self._apipie_resource = resource
        self.url = self._api['api_url']
        self.url_params = re.findall('/:([^/]+)(?:/|$)', self.url)
        self.params = self._method['params']
        self.resource = self.parse_resource_from_url(self.url) or ''
        self.name = self._get_name()
        self.http_method = self._api['http_method']
        self.short_desc = self._api['short_description'] or ''

    def __repr__(self):
        return "<resource:%s, name:%s>" % (self.resource, self.name)

    def parse_resource_from_url(self, url):
        """
        Returns the appropriate resource name for the given URL.

        :param url:  API URL stub, like: '/api/hosts'
        :return: Resource name, like 'hosts', or None if not found
        """
        # special case for the api root
        if url == '/api':
            return 'api'

        match = self.resource_pattern.match(url)
        if match:
            return match.groupdict().get('resource', None)

    def _get_name(self):
        """
        There are three cases, because apipie definitions can have multiple
        signatures but python does not
        For example, the api endpoint:
           /api/myres/:myres_id/subres/:subres_id/subres2

        for method *index* will be translated to the api method name:
            subres_index_subres2

        So when you want to call it from v2 object, you'll have:

          myres.subres_index_subres2

        """
        if self.url.count(':') > 1:
            # /api/one/two/:three/four -> two_:three_four
            base_name = self.url.split('/', 3)[-1].replace('/', '_')[1:]
            # :one_two_three -> two_three
            if base_name.startswith(':'):
                base_name = base_name.split('_')[-1]
            # one_:two_three_:four_five -> one_three_five
            base_name = re.sub('_:[^/]+', '', base_name)
            # in case that the last term was a parameter
            if base_name.endswith('_'):
                base_name = base_name[:-1]
            # one_two_three -> one_two_method_three
            base_name = (
                '_' + self._method['name']
            ).join(base_name.rsplit('_', 1))
        else:
            base_name = self._method['name']
        if self._apipie_resource != self.resource:
            return '%s_%s' % (self._apipie_resource, base_name)
        else:
            return base_name

    def get_global_method_name(self):
        return '%s_%s' % (self.resource, self.name.replace('.', '_'))

    def generate_func(self, as_global=False):
        """
        Generate function for specific method and using specific api

        :param as_global: if set, will use the global function name, instead of
            the class method (usually {resource}_{class_method}) when defining
            the function
        """
        keywords = []
        params_def = []
        params_doc = ""
        original_names = {}

        params = dict(
            (param['name'], param)
            for param in self.params
        )

        # parse the url required params, as sometimes they are skipped in the
        # parameters list of the definition
        for param in self.url_params:
            if param not in params:
                param = {
                    'name': param,
                    'required': True,
                    'description': '',
                    'validator': '',
                }
                params[param['name']] = param
            else:
                params[param]['required'] = True

        # split required and non-required params for the definition
        req_params = []
        nonreq_params = []
        for param in params.itervalues():
            if param['required']:
                req_params.append(param)
            else:
                nonreq_params.append(param)

        for param in req_params + nonreq_params:
            params_doc += self.create_param_doc(param) + "\n"
            local_name = param['name']
            # some params collide with python keywords, that's why we do
            # this switch (and undo it inside the function we generate)
            if param['name'] == 'except':
                local_name = 'except_'
            original_names[local_name] = param['name']
            keywords.append(local_name)
            if param['required']:
                params_def.append("%s" % local_name)
            else:
                params_def.append("%s=None" % local_name)

        func_head = 'def {0}(self, {1}):'.format(
            as_global and self.get_global_method_name() or self.name,
            ', '.join(params_def)
        )
        code_body = (
            '   _vars_ = locals()\n'
            '   _url = self._fill_url("{url}", _vars_, {url_params})\n'
            '   _original_names = {original_names}\n'
            '   _kwargs = dict((_original_names[k], _vars_[k])\n'
            '                   for k in {keywords} if _vars_[k])\n'
            '   return self._foreman.do_{http_method}(_url, _kwargs)')
        code_body = code_body.format(
            http_method=self.http_method.lower(),
            url=self.url,
            url_params=self.url_params,
            keywords=keywords,
            original_names=original_names,
        )

        code = [
            func_head,
            '   """',
            self.short_desc,
            '',
            params_doc,
            '   """',
            code_body,
        ]

        code = '\n'.join(code)

        exec code

        function = locals()[self.name]
        # to ease debugging, all the funcs have the definitions attached
        setattr(function, 'defs', self)
        return function

    @classmethod
    def create_param_doc(cls, param, prefix=None):
        """
        Generate documentation for single parameter of function
        :param param: dict contains info about parameter
        :param sub: prefix string for recursive purposes
        """
        desc = cls.exclude_html_reg.sub('', param['description']).strip()
        if not desc:
            desc = "<no description>"
        name = param['name']
        if prefix:
            name = "%s[%s]" % (prefix, name)
        doc_ = ":param %s: %s; %s" % (name, desc, param['validator'])
        if param['required']:
            doc_ += " (REQUIRED)"
        else:
            doc_ += " (OPTIONAL)"
        for param in param.get('params', []):
            doc_ += "\n" + cls.create_param_doc(param, name)
        return doc_


def parse_resource_definition(resource_name, resource_dct):
    """
    Returns all the info extracted from a resource section of the apipie json

    :param resource_name: Name of the resource that is defined by the section
    :param resrouce_dict: Dictionary as generated by apipie of the resource
        definition
    """
    new_dict = {
        '__module__': resource_dct.get('__module__', __name__),
        '__doc__': resource_dct['full_description'],
        '_resource_name': resource_name,
        '_own_methods': set(),
        '_conflicting_methods': [],
    }

    # methods in foreign_methods are meant for other resources,
    # that is, the url and the resource field do not match /api/{resource}
    foreign_methods = {}

    # as defined per apipie gem, each method can have more than one api,
    # for example, /api/hosts can have the GET /api/hosts api and the GET
    # /api/hosts/:id api or DELETE /api/hosts
    for method in resource_dct['methods']:
        # set the docstring if it only has one api
        if not new_dict['__doc__'] and len(method['apis']) == 1:
            new_dict['__doc__'] = \
                method['apis'][0]['short_description']
        for api in method['apis']:
            api = MethodAPIDescription(resource_name, method, api)

            if api.resource != resource_name:
                # this means that the json apipie passed says that an
                # endpoint in the form: /api/{resource}/* belongs to
                # {different_resource}, we just put it under {resource}
                # later, storing it under _foreign_methods for now as we
                # might not have parsed {resource} yet
                functions = foreign_methods.setdefault(api.resource, {})
                if api.name in functions:
                    old_api = functions.get(api.name).defs
                    logging.warning(
                        "There is a conflict trying to redefine a method "
                        "for a foreign resource (%s): \n"
                        "\tresource:\n"
                        "\tapipie_resource: %s\n"
                        "\tnew_api: %s\n"
                        "\tnew_url: %s\n"
                        "\told_api: %s\n"
                        "\told_url: %s",
                        api.name,
                        resource_name,
                        pprint.pformat(api),
                        api.url,
                        pprint.pformat(old_api),
                        old_api.url,
                    )
                    new_dict['_conflicting_methods'].append(api)
                    continue
                functions[api.name] = api.generate_func()

            else:
                # it's an own method, resource and url match
                if api.name in new_dict['_own_methods']:
                    old_api = new_dict.get(api.name).defs
                    logging.warning(
                        "There is a conflict trying to redefine method "
                        "(%s): \n"
                        "\tapipie_resource: %s\n"
                        "\tnew_api: %s\n"
                        "\tnew_url: %s\n"
                        "\told_api: %s\n"
                        "\told_url: %s",
                        api.name,
                        resource_name,
                        pprint.pformat(api),
                        api.url,
                        pprint.pformat(old_api),
                        old_api.url,
                    )
                    new_dict['_conflicting_methods'].append(api)
                    continue
                new_dict['_own_methods'].add(api.name)
                new_dict[api.name] = api.generate_func()

    return new_dict, foreign_methods


class ResourceMeta(type):
    """
    This type composes methods for resource class
    """
    def __new__(meta, name, bases, data):
        if name == 'Resource':  # Skip base class
            return type.__new__(meta, name, bases, data)

        # element_name => ElementName
        cls_name = ''.join([x.capitalize() for x in name.split('_')])
        return type.__new__(meta, str(cls_name), bases, data)


class Resource(object):
    """
    Provides entry point for specific resource.
    """
    __metaclass__ = ResourceMeta
    _params_reg = re.compile(":([^/]+)")

    def __init__(self, foreman):
        """
        :param foreman: instance of Foreman class
        """
        self._foreman = foreman
        # Preserve backward compatibility with old interface and declare global
        # methods to access the common methods
        for method_name in ('index', 'show', 'update', 'destroy', 'create'):
            method = getattr(self, method_name, None)
            method_name = "%s_%s" % (
                method_name,
                self.__class__.__name__.lower(),
            )
            if method:
                setattr(self._foreman, method_name, method)

    def _fill_url(self, url, vars_, params):
        kwargs = dict((k, vars_[k]) for k in params)
        url = self._params_reg.sub(lambda match: '{%s}' % match.groups(), url)
        return url.format(**kwargs)


class MetaForeman(type):
    def __new__(meta, cls_name, bases, attrs):
        """
        This class is called when defining the Foreman class, and populates it
        with the defined methods.
        :param meta: This metaclass
        :param cls_name: Name of the class that is going to be created
        :param bases: Bases for the new class
        :param attrs: Attributes of the new class
        """
        entries = {
            'name': 'plugins',
            'methods': [],
            'full_description': "Binds foreman_plugins",
        }
        for plugin in (pl for pl in PLUGINS if not pl.startswith('_')):
            try:
                myplugin = __import__(
                    'foreman_plugins.' + plugin,
                    globals(),
                    locals(),
                    ['DEFS'],
                )
            except ImportError:
                logging.error('Unable to import plugin module %s', plugin)
                continue
            for http_method, funcs in myplugin.DEFS.iteritems():
                methods = MetaForeman.convert_plugin_def(http_method, funcs)
                entries['methods'].extend(methods)

        def _init(self, foreman):
            super(self.__class__, self).__init__(foreman)
            for name, value in self.__class__.__dict__.iteritems():
                if isinstance(value, types.FunctionType) and name[0] != '_':
                    logging.debug(
                        'Registering plugin method %s',
                        name,
                    )
                    setattr(self._foreman, name, getattr(self, name))

        resource_data, foreigns = parse_resource_definition('plugins', entries)
        # by default, all the methods are detected as foreign, we must manually
        # add them
        for mname, method_dict in foreigns.iteritems():
            resource_data[mname] = method_dict.values()[0]
            resource_data['_own_methods'].add(mname)

        plugins_cls = ResourceMeta.__new__(
            ResourceMeta,
            'plugins',
            (Resource,),
            resource_data,
        )
        plugins_cls.__init__ = _init
        attrs['_plugins_resources'] = plugins_cls
        return type.__new__(meta, cls_name, bases, attrs)

    @staticmethod
    def convert_plugin_def(http_method, funcs):
        """
        This function parses one of the elements of the definitions dict for a
        plugin and extracts the relevant information

        :param http_method: HTTP method that uses (GET, POST, DELETE, ...)
        :param funcs: functions related to that HTTP method
        """
        methods = []
        if http_method not in ('GET', 'PUT', 'POST', 'DELETE'):
            logging.error(
                'Plugin load failure, HTTP method %s unsupported.',
                http_method,
            )
            return methods
        for fname, params in funcs.iteritems():
            method = {
                'apis': [{'short_description': 'no-doc'}],
                'params': [],
            }
            method['apis'][0]['http_method'] = http_method
            method['apis'][0]['api_url'] = '/api/' + fname
            method['name'] = fname
            for pname, pdef in params.iteritems():
                param = {
                    'name': pname,
                    'validator': "Must be %s" % pdef['ptype'],
                    'description': '',
                    'required': pdef['required'],
                }
                method['params'].append(param)
            methods.append(method)
        return methods


class Foreman(object):
    """
    Main client class. It's methods will be autogenerated, check the API docs
    for your foreman version `here <http://theforeman.org/api.html>`_.
    """
    __metaclass__ = MetaForeman

    def __init__(self, url, auth=None, version=None, api_version=None,
                 use_cache=True, strict_cache=True, timeout=60,
                 timeout_post=600, timeout_delete=600, timeout_put=None,
                 verify=False):
        """
        :param url: Full url to the foreman server
        :param auth: Tuple with the user and the pass
        :param version: Foreman version (will autodetect by default)
        :param api_version: Version of the api to use (1 by default)
        :param use_cache: if True, will use local api definitions, if False,
            will try to get them from the remote Foreman instance (it needs
            you to have disabled use_cache in the apipie configuration in your
            foreman instance)
        :param strict_cache: If True, will not use a similar version
            definitions file
        :param timeout: Timeout in seconds for each http request (default 60)
            If None or 0, then no timeout.
        :param timeout_post: Timeout in seconds for POST requests (eg. host
            creation, default 600 as it may take a long time depending on
            compute resource).
            If None, then global timeout is used, 0 means no timeout.
        :param timeout_delete: Timeout in seconds for DELETE requests (eg. host
            deletion, default 600 as it may take a long time depending on
            compute resource)
            If None, then global timeout is used, 0 means no timeout.
        :param timeout_put: Timeout in seconds for PUT requests
            If None, then global timeout is used, 0 means no timeout.
        :param verify: path to certificates bundle for SSL verification. If
            False, SSL will not be validated
        """
        if api_version is None:
            api_version = 1
            logging.warning(
                "Api v1 will not be the default in the next version, if you "
                "still want to use it, change the call to explicitly ask for "
                "it. Though we recommend using the new and improved version 2"
            )
        self.url = url
        self._req_params = {}
        self.timeout = {'DEFAULT': timeout}

        if timeout_post is not None:
            self.set_timeout(timeout_post, 'POST')
        if timeout_delete is not None:
            self.set_timeout(timeout_delete, 'DELETE')
        if timeout_put is not None:
            self.set_timeout(timeout_put, 'PUT')

        self.version = version
        self.api_version = api_version
        self.session = requests.Session()
        self.session.verify = verify
        if auth is not None:
            self.session.auth = auth
        self.session.headers.update(
            {
                'Accept': 'application/json; version=%s' % api_version,
                'Content-type': 'application/json',
            })
        if self.version is None:
            self.version = self.get_foreman_version()

        self._generate_api_defs(use_cache, strict_cache)
        # Instantiate plugins
        self.plugins = self._plugins_resources(self)

    def get_timeout(self, method=None):
        """
        Get timeout for given request method

        :param method: Request method (eg. GET, POST, ..). If None, return
            default timeout.
        """
        return self.timeout.get(method, self.timeout['DEFAULT'])

    def set_timeout(self, timeout, method='DEFAULT'):
        """
        Set the timeout for any connection, the timeout is the requests module
        timeout (for conneciton inactivity rather than request total time)

        :param timeout: Timeout in seconds for the connection inactivity
        :param method: Request method (eg. GET, POST, ..). By default, set
            default timeout.
        """
        self.timeout[method] = timeout or None

    def unset_timeout(self, method):
        """
        Ensure timeout for given method is not set.

        :param method: Request method (eg. GET, POST, ..)
        """
        try:
            self.timeout.pop(method)
        except KeyError:
            pass

    def get_foreman_version(self):
        """
        Even if we have an api method that returns the foreman version, we need
        the version first to know its path, so instead of that we get the
        main page and extract the version from the footer.
        """
        params = dict(self._req_params)
<<<<<<< HEAD
        home_page = requests.get(
            self.url,
            verify=self.session.verify,
            **params
        )

        match = re.search(
            r'Version\s+(?P<version>[^\s<]+)?',
            home_page.text,
        )
=======
        home_page = self.session.get(
            self.url,
            timeout=self.get_timeout('GET'),
            **params
        )
        match = re.search(r'Version\s+(?P<version>\S+)', home_page.text)
>>>>>>> 7b4b8e58
        if match:
            return match.groupdict()['version']
        else:
            # on newer versions the version can be taken from the status page
            res = self.session.get(
                self.url + '/api/status',
                timeout=self.get_timeout('GET'),
                **params
            )
            if res.status_code < 200 or res.status_code >= 300:
                raise ForemanException(
                    res,
                    'Something went wrong:%s' % res_to_str(res)
                )
            res = res.json()
            if 'version' in res:
                return res['version']
            else:
                raise ForemanVersionException('Unable to get version')

    def _get_local_defs(self, strict=True):
        """
        Gets the cached definition or the any previous from the same major
        version if not strict passed.

        :param strict: Use any version that shared major version and has lower
             minor version if no total match found
        """
        version = parse_version(self.version)
        defs_path = os.path.join(os.path.dirname(__file__), 'definitions')
        files = glob.glob('%s/*-v%s.json' % (defs_path, self.api_version))
        files_version = [
            (fn, parse_version(os.path.basename(fn).rsplit('-', 1)[0]))
            for fn in files
        ]

        last_major_match = None
        for f_name, f_ver in sorted(files_version, key=lambda x: x[1]):
            if f_ver == version:
                logging.debug('Found local cached version %s' % f_name)
                return json.loads(open(f_name).read())
            if f_ver[:2] == version[:2]:
                last_major_match = f_name
            if f_ver[0] > version[0]:
                break

        if last_major_match:
            if strict:
                raise ForemanVersionException(
                    "Unable to get suitable json definition for Foreman "
                    "%s, but found a similar cached version %s, run "
                    "without strict flag to use it"
                    % (self.version, last_major_match))
            else:
                logging.warn(
                    "Not exact version found, got cached %s for Foreman %s",
                    last_major_match,
                    self.version,
                )
                return json.loads(open(last_major_match).read())
        raise ForemanVersionException(
            "No suitable cache found for version=%s api_version=%s strict=%s."
            "\nAvailable: %s"
            % (
                self.version,
                self.api_version,
                strict,
                '\n\t' + '\n\t'.join(files)
            )
        )

    def _get_remote_defs(self):
        """
        Retrieves the json definitions from remote foreman instance.
        """
        res = self.session.get(
            '%s/%s' % (self.url, 'apidoc/v%s.json' % self.api_version),
            timeout=self.get_timeout('GET'),
            **self._req_params
        )

        if res.ok:
            data = json.loads(res.text)
            defs_path = os.path.join(os.path.dirname(__file__), 'definitions')
            cache_fn = '%s/%s-v%s.json' % (
                defs_path, self.version,
                self.api_version,
            )
            try:
                with open(cache_fn, 'w') as cache_fd:
                    cache_fd.write(json.dumps(data, indent=4, default=str))
            except:
                logging.debug('Unable to write cache file %s', cache_fn)
        else:
            if res.status_code == 404:
                logging.warn(
                    "Unable to get api definition from live Foreman instance "
                    "at '%s', you might want to set the strict_cache to False."
                    "\nNOTE: Make sure that you have set the config.use_cache "
                    "parameter to false in apipie initializer (usually "
                    "FOREMAN_HOME/config/initializers/apipie.rb).",
                    res.url,
                )
            raise ForemanVersionException(
                "There was an error trying to get api definition from %s/%s"
                % (self.url, 'apidoc/v%s.json' % self.api_version)
            )
        return data

    def _get_defs(self, use_cache, strict_cache):
        data = None
        if use_cache:
            try:
                logging.debug("Trying local cached definitions first")
                data = self._get_local_defs(strict=strict_cache)
            except ForemanVersionException as exc:
                logging.debug(exc)
        if not data:
            logging.debug("Checking remote server for definitions")
            data = self._get_remote_defs()
        return data

    def _generate_api_defs(self, use_cache=True, strict_cache=True):
        """
        This method populates the class with the api definitions.

        :param use_cache: If set, will try to get the definitions from the
            local cache first, then from the remote server, and at last will
            try to get the closest one from the local cached
        :param strict_cache: If True, will not accept a similar version cached
            definitions file as valid
        """
        data = self._get_defs(use_cache, strict_cache=strict_cache)

        resource_defs = {}
        # parse all the defs first, as they may define methods cross-resource
        for res_name, res_dct in data["docs"]["resources"].iteritems():
            new_resource, extra_foreign_methods = parse_resource_definition(
                res_name.lower(),
                res_dct,
            )
            # if the resource did already exist (for example, was defined
            # through a foreign method by enother resource), complain if it
            # overwrites any methods
            if res_name in resource_defs:
                old_res = resource_defs[res_name]
                for prop_name, prop_val in new_resource.iteritems():
                    if (
                        prop_name == '_own_methods' and
                        prop_name in new_resource
                    ):
                        old_res[prop_name].union(prop_val)
                        continue
                    # skip internal/private/magic methods
                    if prop_name.startswith('_'):
                        continue
                    if prop_name in old_res:
                        logging.warning(
                            "There is conflict trying to redefine method "
                            "(%s) with foreign method: \n"
                            "\tapipie_resource: %s\n",
                            prop_name,
                            res_name,
                        )
                        continue
                    old_res[prop_name] = prop_val
            else:
                resource_defs[res_name] = new_resource

            # update the other resources with the foreign methods, create
            # the resources if not there yet, merge if it already exists
            for f_res_name, f_methods in extra_foreign_methods.iteritems():
                methods = resource_defs.setdefault(
                    f_res_name,
                    {'_own_methods': set()},
                )

                for f_mname, f_method in f_methods.iteritems():
                    if f_mname in methods:
                        logging.warning(
                            "There is conflict trying to redefine method "
                            "(%s) with foreign method: \n"
                            "\tapipie_resource: %s\n",
                            f_mname,
                            f_res_name,
                        )
                        continue
                    methods[f_mname] = f_method
                    methods['_own_methods'].add(f_mname)

        # Finally ceate the resource classes for all the collected resources
        # instantiate and bind them to this class
        for resource_name, resource_data in resource_defs.iteritems():
            new_resource = ResourceMeta.__new__(
                ResourceMeta,
                str(resource_name),
                (Resource,),
                resource_data,
            )
            if not resource_data['_own_methods']:
                logging.debug('Skipping empty resource %s' % resource_name)
                continue
            instance = new_resource(self)
            setattr(self, resource_name, instance)

    def _process_request_result(self, res):
        """Generic function to process the result of an HTTP request"""
        if res.status_code < 200 or res.status_code >= 300:
            if res.status_code == 404:
                return []
            elif res.status_code == 406:
                raise Unacceptable(res, None)
            raise ForemanException(
                res,
                'Something went wrong:%s' % res_to_str(res)
            )
        try:
            return OLD_REQ and res.json or res.json()
        except requests.JSONDecodeError:
            return res.text

    def do_get(self, url, kwargs):
        """
        :param url: relative url to resource
        :param kwargs: parameters for the api call
        """
        res = self.session.get(
            '%s%s' % (self.url, url),
            params=kwargs,
            timeout=self.get_timeout('GET'),
            **self._req_params
        )
        return self._process_request_result(res)

    def do_post(self, url, kwargs):
        """
        :param url: relative url to resource
        :param kwargs: parameters for the api call
        """
        data = json.dumps(kwargs)
        res = self.session.post(
            '%s%s' % (self.url, url),
            data=data,
            timeout=self.get_timeout('POST'),
            **self._req_params
        )
        return self._process_request_result(res)

    def do_put(self, url, kwargs):
        """
        :param url: relative url to resource
        :param kwargs: parameters for the api call
        """
        data = json.dumps(kwargs)
        res = self.session.put(
            '%s%s' % (self.url, url),
            data=data,
            timeout=self.get_timeout('PUT'),
            **self._req_params
        )
        return self._process_request_result(res)

    def do_delete(self, url, kwargs):
        """
        :param url: relative url to resource
        :param kwargs: parameters for the api call
        """
        res = self.session.delete(
            '%s%s' % (self.url, url),
            timeout=self.get_timeout('DELETE'),
            **self._req_params
        )
        return self._process_request_result(res)<|MERGE_RESOLUTION|>--- conflicted
+++ resolved
@@ -626,10 +626,10 @@
         main page and extract the version from the footer.
         """
         params = dict(self._req_params)
-<<<<<<< HEAD
         home_page = requests.get(
             self.url,
             verify=self.session.verify,
+            timeout=self.get_timeout('GET'),
             **params
         )
 
@@ -637,14 +637,6 @@
             r'Version\s+(?P<version>[^\s<]+)?',
             home_page.text,
         )
-=======
-        home_page = self.session.get(
-            self.url,
-            timeout=self.get_timeout('GET'),
-            **params
-        )
-        match = re.search(r'Version\s+(?P<version>\S+)', home_page.text)
->>>>>>> 7b4b8e58
         if match:
             return match.groupdict()['version']
         else:
