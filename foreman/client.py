#!/usr/bin/env python
"""
This module provides access to the API of a foreman server
"""
import re
import json
import copy
import types
<<<<<<< HEAD
import pprint
=======
>>>>>>> 95280104
import logging
import os.path
import pkgutil
import glob
<<<<<<< HEAD
import os.path
import pkgutil
=======
>>>>>>> 95280104

import requests

try:
    import foreman_plugins
<<<<<<< HEAD
    pkg_path = os.path.dirname(foreman_plugins.__file__)
    PLUGINS = [name for _, name, _ in pkgutil.iter_modules([pkg_path])]
=======
    PKG_PATH = os.path.dirname(foreman_plugins.__file__)
    PLUGINS = [name for _, name, _ in pkgutil.iter_modules([PKG_PATH])]
>>>>>>> 95280104
except ImportError:
    PLUGINS = []


if requests.__version__.split('.', 1)[0] == '0':
    OLD_REQ = True
else:
    OLD_REQ = False


def try_int(what):
    try:
        return int(what)
    except ValueError:
        return what


def parse_version(version_string):
    """
    :param version_string: Version string to parse, like '1.2.3'

    Passing to int as many of the elements as possible to support comparing
    ints of different number of chars (2<10 but '2'>'10'). So we just accept
    that any element with chars will be considered lesser to any int element.
    """
    return tuple(
        try_int(token)
        for token in version_string.replace('-', '.', 1).split('.')
    )


def res_to_str(res):
    """
    :param res: :class:`requests.Response` object

    Parse the given request and generate an informative string from it
    """
    if 'Authorization' in res.request.headers:
        res.request.headers['Authorization'] = "*****"
    return """
####################################
url = %s
headers = %s
-------- data sent -----------------
%s
------------------------------------
@@@@@ response @@@@@@@@@@@@@@@@
headers = %s
code = %d
reason = %s
--------- data received ------------
%s
------------------------------------
####################################
""" % (res.url,
       str(res.request.headers),
       OLD_REQ and res.request.data or res.request.body,
       res.headers,
       res.status_code,
       res.reason,
       res.text)


class ForemanException(Exception):
    def __init__(self, res, msg):
        """
        This exception wraps an error message and let's the caller to get the
        :class:`requests.Response` that failed
        """
        Exception.__init__(self, msg)
        self.res = res


class ObjectNotFound(ForemanException):
    pass


class Unacceptable(ForemanException):
    pass


class ForemanVersionException(Exception):
    pass


class MethodAPIDescription(object):
    exclude_html_reg = re.compile('</?[^>/]+/?>')

    def __init__(self, resource, method, api):
        self._method = copy.deepcopy(method)
        self._api = copy.deepcopy(api)
        self._apipie_resource = resource
        self.url = self._api['api_url']
        self.url_params = re.findall('/:([^/]+)(?:/|$)', self.url)
        self.params = self._method['params']
        # special case for the api root
        if self.url == '/api':
            self.resource = 'api'
        else:
            self.resource = self.url.split('/', 3)[2]
        self.name = self._get_name()
        self.http_method = self._api['http_method']
        self.short_desc = self._api['short_description'] or ''

    def __repr__(self):
        return "<resource:%s, name:%s>" % (self.resource, self.name)

    def _get_name(self):
        """
        There are three cases, because apipie definitions can have multiple
        signatures but python does not
        For example, the api endpoint:
           /api/myres/:myres_id/subres/:subres_id/subres2

        for method *index* will be translated to the api method name:
            subres_index_subres2

        So when you want to call it from v2 object, you'll have:

          myres.subres_index_subres2

        """
        if self.url.count(':') > 1:
            # /api/one/two/:three/four -> two_:three_four
            base_name = self.url.split('/', 3)[-1].replace('/', '_')[1:]
            # :one_two_three -> two_three
            if base_name.startswith(':'):
                base_name = base_name.split('_')[-1]
            # one_:two_three_:four_five -> one_three_five
            base_name = re.sub('_:[^/]+', '', base_name)
            # in case that the last term was a parameter
            if base_name.endswith('_'):
                base_name = base_name[:-1]
            # one_two_three -> one_two_method_three
            base_name = (
                '_' + self._method['name']
            ).join(base_name.rsplit('_', 1))
        else:
            base_name = self._method['name']
        if self._apipie_resource != self.resource:
            return '%s_%s' % (self._apipie_resource, base_name)
        else:
            return base_name

    def get_global_method_name(self):
        return '%s_%s' % (self.resource, self.name.replace('.', '_'))

    def generate_func(self, as_global=False):
        """
        Generate function for specific method and using specific api

        :param as_global: if set, will use the global function name, instead of
            the class method (usually {resource}_{class_method}) when defining
            the function
        """
        keywords = []
        params_def = []
        params_doc = ""
        original_names = {}

        params = dict(
            (param['name'], param)
            for param in self.params
        )

        # parse the url required params, as sometimes they are skipped in the
        # parameters list of the definition
        for param in self.url_params:
            if param not in params:
                param = {
                    'name': param,
                    'required': True,
                    'description': '',
                    'validator': '',
                }
                params[param['name']] = param
            else:
                params[param]['required'] = True

        # split required and non-required params for the definition
        req_params = []
        nonreq_params = []
        for param in params.itervalues():
            if param['required']:
                req_params.append(param)
            else:
                nonreq_params.append(param)

        for param in req_params + nonreq_params:
            params_doc += self.create_param_doc(param) + "\n"
            local_name = param['name']
            # some params collide with python keywords, that's why we do
            # this switch (and undo it inside the function we generate)
            if param['name'] == 'except':
                local_name = 'except_'
            original_names[local_name] = param['name']
            keywords.append(local_name)
            if param['required']:
                params_def.append("%s" % local_name)
            else:
                params_def.append("%s=None" % local_name)

        func_head = 'def {0}(self, {1}):'.format(
            as_global and self.get_global_method_name() or self.name,
            ', '.join(params_def)
        )
        code_body = (
            '   _vars_ = locals()\n'
            '   _url = self._fill_url("{url}", _vars_, {url_params})\n'
            '   _original_names = {original_names}\n'
            '   _kwargs = dict((_original_names[k], _vars_[k])\n'
            '                   for k in {keywords} if _vars_[k])\n'
            '   return self._foreman.do_{http_method}(_url, _kwargs)')
        code_body = code_body.format(
            http_method=self.http_method.lower(),
            url=self.url,
            url_params=self.url_params,
            keywords=keywords,
            original_names=original_names,
        )

        code = [
            func_head,
            '   """',
            self.short_desc,
            '',
            params_doc,
            '   """',
            code_body,
        ]

        code = '\n'.join(code)

        exec code

        function = locals()[self.name]
        # to ease debugging, all the funcs have the definitions attached
        setattr(function, 'defs', self)
        return function

    @classmethod
    def create_param_doc(cls, param, prefix=None):
        """
        Generate documentation for single parameter of function
        :param param: dict contains info about parameter
        :param sub: prefix string for recursive purposes
        """
        desc = cls.exclude_html_reg.sub('', param['description']).strip()
        if not desc:
            desc = "<no description>"
        name = param['name']
        if prefix:
            name = "%s[%s]" % (prefix, name)
        doc_ = ":param %s: %s; %s" % (name, desc, param['validator'])
        if param['required']:
            doc_ += " (REQUIRED)"
        else:
            doc_ += " (OPTIONAL)"
        for param in param.get('params', []):
            doc_ += "\n" + cls.create_param_doc(param, name)
        return doc_


def parse_resource_definition(resource_name, resource_dct):
    """
    Returns all the info extracted from a resource section of the apipie json

    :param resource_name: Name of the resource that is defined by the section
    :param resrouce_dict: Dictionary as generated by apipie of the resource
        definition
    """
    new_dict = {
        '__module__': resource_dct.get('__module__', __name__),
        '__doc__': resource_dct['full_description'],
        '_resource_name': resource_name,
        '_own_methods': set(),
        '_conflicting_methods': [],
    }

    # methods in foreign_methods are ment for other resources,
    # that is, the url and the resource field do not match /api/{resource}
    foreign_methods = {}

    # as defined per apipie gem, each method can have more than one api,
    # for example, /api/hosts can have the GET /api/hosts api and the GET
    # /api/hosts/:id api or DELETE /api/hosts
    for method in resource_dct['methods']:
        # set the docstring if it only has one api
        if not new_dict['__doc__'] and len(method['apis']) == 1:
            new_dict['__doc__'] = \
                method['apis'][0]['short_description']
        for api in method['apis']:
            api = MethodAPIDescription(resource_name, method, api)

            if api.resource != resource_name:
                # this means that the json apipie passes says that an
                # endpoint in the form: /api/{resource}/* belongs to
                # {different_resource}, we just put it under {resource}
                # later, storing it under _foreign_methods for now as we
                # might not have parsed {resource} yet
                functions = foreign_methods.setdefault(api.resource, {})
                if api.name in functions:
                    old_api = functions.get(api.name).defs
                    logging.warning(
                        "There is conflict trying to redefine a method "
                        "for a foreign resource (%s): \n"
                        "\tresource:\n"
                        "\tapipie_resource: %s\n"
                        "\tnew_api: %s\n"
                        "\tnew_url: %s\n"
                        "\told_api: %s\n"
                        "\told_url: %s",
                        api.name,
                        resource_name,
                        pprint.pformat(api),
                        api.url,
                        pprint.pformat(old_api),
                        old_api.url,
                    )
                    new_dict['_conflicting_methods'].append(api)
                    continue
                functions[api.name] = api.generate_func()

            else:
                # it's an own method, resource and url match
                if api.name in new_dict['_own_methods']:
                    old_api = new_dict.get(api.name).defs
                    logging.warning(
                        "There is conflict trying to redefine method "
                        "(%s): \n"
                        "\tapipie_resource: %s\n"
                        "\tnew_api: %s\n"
                        "\tnew_url: %s\n"
                        "\told_api: %s\n"
                        "\told_url: %s",
                        api.name,
                        resource_name,
                        pprint.pformat(api),
                        api.url,
                        pprint.pformat(old_api),
                        old_api.url,
                    )
                    new_dict['_conflicting_methods'].append(api)
                    continue
                new_dict['_own_methods'].add(api.name)
                new_dict[api.name] = api.generate_func()

    return new_dict, foreign_methods


class ResourceMeta(type):
    """
    This type composes methods for resource class
    """
    def __new__(meta, name, bases, data):
        if name == 'Resource':  # Skip base class
            return type.__new__(meta, name, bases, data)

        # element_name => ElementName
        cls_name = ''.join([x.capitalize() for x in name.split('_')])
        return type.__new__(meta, str(cls_name), bases, data)


class Resource(object):
    """
    Provides entry point for specific resource.
    """
    __metaclass__ = ResourceMeta
    _params_reg = re.compile(":([^/]+)")

    def __init__(self, foreman):
        """
        :param foreman: instance of Foreman class
        """
        self._foreman = foreman
        # Preserve backward compatibility with old interface and declare global
        # methods to access the common methods
        for method_name in ('index', 'show', 'update', 'destroy', 'create'):
            method = getattr(self, method_name, None)
            method_name = "%s_%s" % (
                method_name,
                self.__class__.__name__.lower(),
            )
            if method:
                setattr(self._foreman, method_name, method)

    def _fill_url(self, url, vars_, params):
        kwargs = dict((k, vars_[k]) for k in params)
        url = self._params_reg.sub(lambda match: '{%s}' % match.groups(), url)
        return url.format(**kwargs)


class MetaForeman(type):
    def __new__(meta, cls_name, bases, attrs):
        """
        This class is called when defining the Foreman class, and populates it
        with the defined methods.
        :param meta: This metaclass
        :param cls_name: Name of the class that is going to be created
        :param bases: Bases for the new class
        :param attrs: Attributes of the new class
        """
<<<<<<< HEAD
        entries = {
            'name': 'plugins',
            'methods': [],
            'full_description': "Binds foreman_plugins",
        }
=======
        entires = {'name': 'plugins',
                   'methods': [],
                   'full_description': "Binds foreman_plugins"}
>>>>>>> 95280104
        for plugin in (pl for pl in PLUGINS if not pl.startswith('_')):
            try:
                myplugin = __import__(
                    'foreman_plugins.' + plugin,
                    globals(),
                    locals(),
                    ['DEFS'],
                )
            except ImportError:
                logging.error('Unable to import plugin module %s', plugin)
                continue
            for http_method, funcs in myplugin.DEFS.iteritems():
                methods = MetaForeman.convert_plugin_def(http_method, funcs)
                entries['methods'].extend(methods)

        def _init(self, foreman):
            super(self.__class__, self).__init__(foreman)
            for name, value in self.__class__.__dict__.iteritems():
                if isinstance(value, types.FunctionType) and name[0] != '_':
                    logging.debug(
                        'Registering plugin method %s',
                        name,
                    )
                    setattr(self._foreman, name, getattr(self, name))

        resource_data, foreigns = parse_resource_definition('plugins', entries)
        # by default, all the methods are detected as foreign, we must manually
        # add them
        for mname, method_dict in foreigns.iteritems():
            resource_data[mname] = method_dict.values()[0]
            resource_data['_own_methods'].add(mname)

        plugins_cls = ResourceMeta.__new__(
            ResourceMeta,
            'plugins',
            (Resource,),
            resource_data,
        )
        plugins_cls.__init__ = _init
        attrs['_plugins_resources'] = plugins_cls
        return type.__new__(meta, cls_name, bases, attrs)

    @staticmethod
    def convert_plugin_def(http_method, funcs):
        """
        This function parses one of the elements of the definitions dict for a
        plugin and extracts the relevant information

        :param http_method: HTTP method that uses (GET, POST, DELETE, ...)
        :param funcs: functions related to that HTTP method
        """
        methods = []
        if http_method not in ('GET', 'PUT', 'POST', 'DELETE'):
            logging.error(
                'Plugin load failure, HTTP method %s unsupported.',
                http_method,
            )
            return methods
        for fname, params in funcs.iteritems():
            method = {
                'apis': [{'short_description': 'no-doc'}],
                'params': [],
            }
            method['apis'][0]['http_method'] = http_method
            method['apis'][0]['api_url'] = '/api/' + fname
            method['name'] = fname
            for pname, pdef in params.iteritems():
                param = {
                    'name': pname,
                    'validator': "Must be %s" % pdef['ptype'],
                    'description': '',
                    'required': pdef['required'],
                }
                method['params'].append(param)
            methods.append(method)
        return methods


class Foreman(object):
    """
    Main client class. It's methods will be autogenerated, check the API docs
    for your foreman version `here <http://theforeman.org/api.html>`_.
    """
    __metaclass__ = MetaForeman

    def __init__(self, url, auth=None, version=None, api_version=None,
<<<<<<< HEAD
                 use_cache=True, timeout=60, timeout_post=600,
                 timeout_delete=600, timeout_put=None, verify=False):
=======
                 use_cache=True, strict_cache=True):
>>>>>>> 95280104
        """
        :param url: Full url to the foreman server
        :param auth: Tuple with the user and the pass
        :param version: Foreman version (will autodetect by default)
        :param api_version: Version of the api to use (1 by default)
        :param use_cache: if True, will use local api definitions, if False,
            will try to get them from the remote Foreman instance (it needs
            you to have disabled use_cache in the apipie configuration in your
            foreman instance)
        :param timeout: Timeout in seconds for each http request (default 60)
            If None or 0, then no timeout.
        :param timeout_post: Timeout in seconds for POST requests (eg. host
            creation, default 600 as it may take a long time depending on
            compute resource).
            If None, then global timeout is used, 0 means no timeout.
        :param timeout_delete: Timeout in seconds for DELETE requests (eg. host
            deletion, default 600 as it may take a long time depending on
            compute resource)
            If None, then global timeout is used, 0 means no timeout.
        :param timeout_put: Timeout in seconds for PUT requests
            If None, then global timeout is used, 0 means no timeout.
        :param verify: path to certificates bundle for SSL verification. If
            False, SSL will not be validated
        """
        if api_version is None:
            api_version = 1
            logging.warning(
                "Api v1 will not be the default in the next version, if you "
                "still want to use it, change the call to explicitly ask for "
                "it. Though we recommend using the new and improved version 2"
            )
        self.url = url
        self._req_params = {}
        self.timeout = {'DEFAULT': timeout}

        if timeout_post is not None:
            self.set_timeout(timeout_post, 'POST')
        if timeout_delete is not None:
            self.set_timeout(timeout_delete, 'DELETE')
        if timeout_put is not None:
            self.set_timeout(timeout_put, 'PUT')

        self.version = version
        self.api_version = api_version
        self.session = requests.Session()
        self.session.verify = verify
        if auth is not None:
            self.session.auth = auth
        self.session.headers.update(
            {
                'Accept': 'application/json; version=%s' % api_version,
                'Content-type': 'application/json',
            })
        if self.version is None:
            self.version = self.get_foreman_version()

        self._generate_api_defs(use_cache, strict_cache)
        # Instantiate plugins
        self.plugins = self._plugins_resources(self)

    def get_timeout(self, method=None):
        """
        Get timeout for given request method

        :param method: Request method (eg. GET, POST, ..). If None, return
            default timeout.
        """
        return self.timeout.get(method, self.timeout['DEFAULT'])

    def set_timeout(self, timeout, method='DEFAULT'):
        """
        Set the timeout for any connection, the timeout is the requests module
        timeout (for conneciton inactivity rather than request total time)

        :param timeout: Timeout in seconds for the connection inactivity
        :param method: Request method (eg. GET, POST, ..). By default, set
            default timeout.
        """
        self.timeout[method] = timeout or None

    def unset_timeout(self, method):
        """
        Ensure timeout for given method is not set.

        :param method: Request method (eg. GET, POST, ..)
        """
        try:
            self.timeout.pop(method)
        except KeyError:
            pass

    def get_foreman_version(self):
        """
        Even if we have an api method that returns the foreman version, we need
        the version first to know its path, so instead of that we get the
        main page and extract the version from the footer.
        """
        params = dict(self._req_params)
        home_page = self.session.get(self.url, **params)
        match = re.search(r'Version\s+(?P<version>\S+)', home_page.text)
        if match:
            return match.groupdict()['version']
        else:
            # on newer versions the version can be taken from the status page
            res = self.session.get(self.url + '/api/status', **params)
            if res.status_code < 200 or res.status_code >= 300:
                raise ForemanException(
                    res,
                    'Something went wrong:%s' % res_to_str(res)
                )
            res = res.json()
            if 'version' in res:
                return res['version']
            else:
                raise ForemanVersionException('Unable to get version')

    def _get_local_defs(self, strict=True):
        """
        Gets the cached definition or the any previous from the same major
        version if not strict passed.

        :param strict: Use any version that shared major version and has lower
             minor version if no total match found
        """
        version = parse_version(self.version)
        defs_path = os.path.join(os.path.dirname(__file__), 'definitions')
        files = glob.glob('%s/*-v%s.json' % (defs_path, self.api_version))
        files_version = [
            (fn, parse_version(os.path.basename(fn).rsplit('-', 1)[0]))
            for fn in files
        ]

        last_major_match = None
        for f_name, f_ver in sorted(files_version, key=lambda x: x[1]):
            if f_ver == version:
                logging.debug('Found local cached version %s' % f_name)
                return json.loads(open(f_name).read())
            if f_ver[:2] == version[:2]:
                last_major_match = f_name
            if f_ver[0] > version[0]:
                break

        if last_major_match:
            if strict:
                raise ForemanVersionException(
                    "Unable to get suitable json definition for Foreman "
                    "%s, but found a similar cached version %s, run "
                    "without strict flag to use it"
                    % (self.version, last_major_match))
            else:
                logging.warn(
                    "Not exact version found, got cached %s for Foreman %s",
                    last_major_match,
                    self.version,
                )
                return json.loads(open(last_major_match).read())
        raise ForemanVersionException(
            "No suitable cache found for version=%s api_version=%s strict=%s."
            "\nAvailable: %s"
            % (
                self.version,
                self.api_version,
                strict,
                '\n\t' + '\n\t'.join(files)
            )
        )

    def _get_remote_defs(self):
        """
        Retrieves the json definitions from remote forem
        """
        res = self.session.get(
            '%s/%s' % (self.url, 'apidoc/v%s.json' % self.api_version),
            **self._req_params
        )

        if res.ok:
            data = json.loads(res.text)
            defs_path = os.path.join(os.path.dirname(__file__), 'definitions')
            cache_fn = '%s/%s-v%s.json' % (
                defs_path, self.version,
                self.api_version,
            )
            try:
                with open(cache_fn, 'w') as cache_fd:
                    cache_fd.write(json.dumps(data, indent=4, default=str))
            except:
                logging.debug('Unable to write cache file %s', cache_fn)
        else:
            if res.status_code == 404:
                logging.warn(
                    "Unable to get api definition from live Foreman instance "
                    "at '%s', you might want to set the strict_cache to False."
                    "\nNOTE: Make sure that you have set the config.use_cache "
                    "parameter to false in apipie initializer (usually "
                    "FOREMAN_HOME/config/initializers/apipie.rb).",
                    res.url,
                )
            raise ForemanVersionException(
                "There was an error trying to get api definition from %s/%s"
                % (self.url, 'apidoc/v%s.json' % self.api_version)
            )
        return data

<<<<<<< HEAD
    def _get_defs(self, use_cache):
        if use_cache:
            try:
                logging.debug("Getting local cached definitions")
                data = self._get_local_defs()
            except ForemanVersionException:
                logging.debug("Checking remote and approximated local "
                              "definitions")
                data = self._get_remote_defs()
        else:
            logging.debug("Checking remote definitions only")
            data = self._get_remote_defs(use_cache=False)
        return data

    def _generate_api_defs(self, use_cache=True):
        """
        This method populates the class with the api definitions.

        :param use_cache: If set, will try to get the definitions from the
            local cache first, then from the remote server, and at last will
            try to get the closest one from the local cached
        """
        data = self._get_defs(use_cache)

        resource_defs = {}
        # parse all the defs first, as they may define methods cross-resource
        for res_name, res_dct in data["docs"]["resources"].iteritems():
            new_resource, extra_foreign_methods = parse_resource_definition(
                res_name.lower(),
                res_dct,
            )
            # if the resource did already exist (for example, was defined
            # through a foreign method by enother resource), complain if it
            # overwrites any methods
            if res_name in resource_defs:
                old_res = resource_defs[res_name]
                for prop_name, prop_val in new_resource.iteritems():
                    if (
                        prop_name == '_own_methods' and
                        prop_name in new_resource
                    ):
                        old_res[prop_name].union(prop_val)
                        continue
                    # skip internal/private/magic methods
                    if prop_name.startswith('_'):
                        continue
                    if prop_name in old_res:
                        logging.warning(
                            "There is conflict trying to redefine method "
                            "(%s) with foreign method: \n"
                            "\tapipie_resource: %s\n",
                            prop_name,
                            res_name,
                        )
                        continue
                    old_res[prop_name] = prop_val
            else:
                resource_defs[res_name] = new_resource

            # update the other resources with the foreign methods, create
            # the resources if not there yet, merge if it already exists
            for f_res_name, f_methods in extra_foreign_methods.iteritems():
                methods = resource_defs.setdefault(
                    f_res_name,
                    {'_own_methods': set()},
                )

                for f_mname, f_method in f_methods.iteritems():
                    if f_mname in methods:
                        logging.warning(
                            "There is conflict trying to redefine method "
                            "(%s) with foreign method: \n"
                            "\tapipie_resource: %s\n",
                            f_mname,
                            f_res_name,
                        )
                        continue
                    methods[f_mname] = f_method
                    methods['_own_methods'].add(f_mname)

        # Finally ceate the resource classes for all the collected resources
        # instantiate and bind them to this class
        for resource_name, resource_data in resource_defs.iteritems():
            new_resource = ResourceMeta.__new__(
                ResourceMeta,
                str(resource_name),
                (Resource,),
                resource_data,
            )
            if not resource_data['_own_methods']:
                logging.debug('Skiping empty resource %s' % resource_name)
                continue
            instance = new_resource(self)
            setattr(self, resource_name, instance)
=======
    def _generate_api_defs(self, use_cache=True, strict_cache=True):
        """
        This method populates the class with the api definitions.

        :param use_cache: If set, will try to get the definitions from the
            local cache first, then from the remote server, and at last will
            try to get the closest one from the local cached
        """
        data = None
        if use_cache:
            try:
                logging.debug("Trying local cached definitions first")
                data = self._get_local_defs(strict=strict_cache)
            except ForemanVersionException as exc:
                logging.debug(exc)
        if not data:
            logging.debug("Checking remote server for definitions")
            data = self._get_remote_defs()
        resources = {}
        for name, entires in data['docs']["resources"].iteritems():
            new_resource = ResourceMeta.__new__(
                ResourceMeta,
                str(name),
                (Resource,),
                entires,
            )
            resources[name] = new_resource
        for name, resource in resources.iteritems():
            for fname, ffunctions in resource._foreign_methods.iteritems():
                for func_name, func in ffunctions.iteritems():
                    setattr(resources[fname], func_name, func)
        for name, resource in resources.iteritems():
            instance = resource(self)
            setattr(self, resource._resource_name, instance)
>>>>>>> 95280104

    def _process_request_result(self, res):
        """Generic function to process the result of an HTTP request"""
        if res.status_code < 200 or res.status_code >= 300:
            if res.status_code == 404:
                return []
            elif res.status_code == 406:
                raise Unacceptable(res, None)
            raise ForemanException(
                res,
                'Something went wrong:%s' % res_to_str(res)
            )
        try:
            return OLD_REQ and res.json or res.json()
        except requests.JSONDecodeError:
            return res.text

    def do_get(self, url, kwargs):
        """
        :param url: relative url to resource
        :param kwargs: parameters for the api call
        """
<<<<<<< HEAD
        res = self.session.get('%s%s' % (self.url, url),
                               params=kwargs, timeout=self.get_timeout('GET'),
                               **self._req_params)
=======
        res = self.session.get(
            '%s%s' % (self.url, url),
            params=kwargs,
            **self._req_params
        )
>>>>>>> 95280104
        return self._process_request_result(res)

    def do_post(self, url, kwargs):
        """
        :param url: relative url to resource
        :param kwargs: parameters for the api call
        """
        data = json.dumps(kwargs)
<<<<<<< HEAD
        res = self.session.post('%s%s' % (self.url, url),
                                data=data, timeout=self.get_timeout('POST'),
                                **self._req_params)
=======
        res = self.session.post(
            '%s%s' % (self.url, url),
            data=data,
            **self._req_params
        )
>>>>>>> 95280104
        return self._process_request_result(res)

    def do_put(self, url, kwargs):
        """
        :param url: relative url to resource
        :param kwargs: parameters for the api call
        """
        data = json.dumps(kwargs)
<<<<<<< HEAD
        res = self.session.put('%s%s' % (self.url, url),
                               data=data, timeout=self.get_timeout('PUT'),
                               **self._req_params)
=======
        res = self.session.put(
            '%s%s' % (self.url, url),
            data=data,
            **self._req_params
        )
>>>>>>> 95280104
        return self._process_request_result(res)

    def do_delete(self, url, kwargs):
        """
        :param url: relative url to resource
        :param kwargs: parameters for the api call
        """
<<<<<<< HEAD
        res = self.session.delete('%s%s' % (self.url, url),
                                  timeout=self.get_timeout('DELETE'),
                                  **self._req_params)
=======
        res = self.session.delete(
            '%s%s' % (self.url, url),
            **self._req_params
        )
>>>>>>> 95280104
        return self._process_request_result(res)<|MERGE_RESOLUTION|>--- conflicted
+++ resolved
@@ -6,31 +6,18 @@
 import json
 import copy
 import types
-<<<<<<< HEAD
 import pprint
-=======
->>>>>>> 95280104
 import logging
 import os.path
 import pkgutil
 import glob
-<<<<<<< HEAD
-import os.path
-import pkgutil
-=======
->>>>>>> 95280104
 
 import requests
 
 try:
     import foreman_plugins
-<<<<<<< HEAD
-    pkg_path = os.path.dirname(foreman_plugins.__file__)
-    PLUGINS = [name for _, name, _ in pkgutil.iter_modules([pkg_path])]
-=======
     PKG_PATH = os.path.dirname(foreman_plugins.__file__)
     PLUGINS = [name for _, name, _ in pkgutil.iter_modules([PKG_PATH])]
->>>>>>> 95280104
 except ImportError:
     PLUGINS = []
 
@@ -433,17 +420,11 @@
         :param bases: Bases for the new class
         :param attrs: Attributes of the new class
         """
-<<<<<<< HEAD
         entries = {
             'name': 'plugins',
             'methods': [],
             'full_description': "Binds foreman_plugins",
         }
-=======
-        entires = {'name': 'plugins',
-                   'methods': [],
-                   'full_description': "Binds foreman_plugins"}
->>>>>>> 95280104
         for plugin in (pl for pl in PLUGINS if not pl.startswith('_')):
             try:
                 myplugin = __import__(
@@ -530,12 +511,9 @@
     __metaclass__ = MetaForeman
 
     def __init__(self, url, auth=None, version=None, api_version=None,
-<<<<<<< HEAD
-                 use_cache=True, timeout=60, timeout_post=600,
-                 timeout_delete=600, timeout_put=None, verify=False):
-=======
-                 use_cache=True, strict_cache=True):
->>>>>>> 95280104
+                 use_cache=True, strict_cache=True, timeout=60,
+                 timeout_post=600, timeout_delete=600, timeout_put=None,
+                 verify=False):
         """
         :param url: Full url to the foreman server
         :param auth: Tuple with the user and the pass
@@ -545,6 +523,8 @@
             will try to get them from the remote Foreman instance (it needs
             you to have disabled use_cache in the apipie configuration in your
             foreman instance)
+        :param sctrict_cache: If True, will not use a similar version
+            definitions file
         :param timeout: Timeout in seconds for each http request (default 60)
             If None or 0, then no timeout.
         :param timeout_post: Timeout in seconds for POST requests (eg. host
@@ -740,30 +720,29 @@
             )
         return data
 
-<<<<<<< HEAD
-    def _get_defs(self, use_cache):
+    def _get_defs(self, use_cache, strict_cache):
         if use_cache:
             try:
-                logging.debug("Getting local cached definitions")
-                data = self._get_local_defs()
-            except ForemanVersionException:
-                logging.debug("Checking remote and approximated local "
-                              "definitions")
-                data = self._get_remote_defs()
-        else:
-            logging.debug("Checking remote definitions only")
-            data = self._get_remote_defs(use_cache=False)
+                logging.debug("Trying local cached definitions first")
+                data = self._get_local_defs(strict=strict_cache)
+            except ForemanVersionException as exc:
+                logging.debug(exc)
+        if not data:
+            logging.debug("Checking remote server for definitions")
+            data = self._get_remote_defs()
         return data
 
-    def _generate_api_defs(self, use_cache=True):
+    def _generate_api_defs(self, use_cache=True, strict_cache=True):
         """
         This method populates the class with the api definitions.
 
         :param use_cache: If set, will try to get the definitions from the
             local cache first, then from the remote server, and at last will
             try to get the closest one from the local cached
-        """
-        data = self._get_defs(use_cache)
+        :param strict_cache: If True, will not accept a similar version cached
+            definitions file as valid
+        """
+        data = self._get_defs(use_cache, strict_cache=strict_cache)
 
         resource_defs = {}
         # parse all the defs first, as they may define methods cross-resource
@@ -835,42 +814,6 @@
                 continue
             instance = new_resource(self)
             setattr(self, resource_name, instance)
-=======
-    def _generate_api_defs(self, use_cache=True, strict_cache=True):
-        """
-        This method populates the class with the api definitions.
-
-        :param use_cache: If set, will try to get the definitions from the
-            local cache first, then from the remote server, and at last will
-            try to get the closest one from the local cached
-        """
-        data = None
-        if use_cache:
-            try:
-                logging.debug("Trying local cached definitions first")
-                data = self._get_local_defs(strict=strict_cache)
-            except ForemanVersionException as exc:
-                logging.debug(exc)
-        if not data:
-            logging.debug("Checking remote server for definitions")
-            data = self._get_remote_defs()
-        resources = {}
-        for name, entires in data['docs']["resources"].iteritems():
-            new_resource = ResourceMeta.__new__(
-                ResourceMeta,
-                str(name),
-                (Resource,),
-                entires,
-            )
-            resources[name] = new_resource
-        for name, resource in resources.iteritems():
-            for fname, ffunctions in resource._foreign_methods.iteritems():
-                for func_name, func in ffunctions.iteritems():
-                    setattr(resources[fname], func_name, func)
-        for name, resource in resources.iteritems():
-            instance = resource(self)
-            setattr(self, resource._resource_name, instance)
->>>>>>> 95280104
 
     def _process_request_result(self, res):
         """Generic function to process the result of an HTTP request"""
@@ -893,17 +836,12 @@
         :param url: relative url to resource
         :param kwargs: parameters for the api call
         """
-<<<<<<< HEAD
-        res = self.session.get('%s%s' % (self.url, url),
-                               params=kwargs, timeout=self.get_timeout('GET'),
-                               **self._req_params)
-=======
         res = self.session.get(
             '%s%s' % (self.url, url),
             params=kwargs,
+            timeout=self.get_timeout('GET'),
             **self._req_params
         )
->>>>>>> 95280104
         return self._process_request_result(res)
 
     def do_post(self, url, kwargs):
@@ -912,17 +850,12 @@
         :param kwargs: parameters for the api call
         """
         data = json.dumps(kwargs)
-<<<<<<< HEAD
-        res = self.session.post('%s%s' % (self.url, url),
-                                data=data, timeout=self.get_timeout('POST'),
-                                **self._req_params)
-=======
         res = self.session.post(
             '%s%s' % (self.url, url),
             data=data,
+            timeout=self.get_timeout('POST'),
             **self._req_params
         )
->>>>>>> 95280104
         return self._process_request_result(res)
 
     def do_put(self, url, kwargs):
@@ -931,17 +864,12 @@
         :param kwargs: parameters for the api call
         """
         data = json.dumps(kwargs)
-<<<<<<< HEAD
-        res = self.session.put('%s%s' % (self.url, url),
-                               data=data, timeout=self.get_timeout('PUT'),
-                               **self._req_params)
-=======
         res = self.session.put(
             '%s%s' % (self.url, url),
             data=data,
+            timeout=self.get_timeout('PUT'),
             **self._req_params
         )
->>>>>>> 95280104
         return self._process_request_result(res)
 
     def do_delete(self, url, kwargs):
@@ -949,14 +877,9 @@
         :param url: relative url to resource
         :param kwargs: parameters for the api call
         """
-<<<<<<< HEAD
-        res = self.session.delete('%s%s' % (self.url, url),
-                                  timeout=self.get_timeout('DELETE'),
-                                  **self._req_params)
-=======
         res = self.session.delete(
             '%s%s' % (self.url, url),
+            timeout=self.get_timeout('DELETE'),
             **self._req_params
         )
->>>>>>> 95280104
         return self._process_request_result(res)